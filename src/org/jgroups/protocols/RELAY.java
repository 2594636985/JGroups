--- conflicted
+++ resolved
@@ -66,9 +66,6 @@
     /** The view of the bridge cluster, usually consists of max 2 nodes */
     protected View             bridge_view;
 
-<<<<<<< HEAD
-    protected JChannel bridge;
-=======
     /** The view of the remote cluster, typically all members are ProxyAddresses */
     protected View             remote_view;
 
@@ -79,7 +76,6 @@
     protected long             global_view_id=0;
 
     protected TimeScheduler    timer;
->>>>>>> 6dccf68f
 
 
 
@@ -162,42 +158,12 @@
     public Object up(Event evt) {
         switch(evt.getType()) {
             case Event.MSG:
-<<<<<<< HEAD
-                if(!is_coord || !relay || bridge == null)
-                    break;
-=======
->>>>>>> 6dccf68f
                 Message msg=(Message)evt.getArg();
                 Address dest=msg.getDest();
                 RelayHeader hdr=(RelayHeader)msg.getHeader(getId());
                 if(hdr != null) {
                     switch(hdr.type) {
                         case DISSEMINATE:
-<<<<<<< HEAD
-                            return up_prot.up(evt); // pass up
-                        case FORWARD:
-                            forward(msg.getRawBuffer(), msg.getOffset(), msg.getLength());
-                            return null;
-                        case VIEW:
-                            handleView((View)evt.getArg());
-                            return up_prot.up(evt);
-                        default:
-                            throw new IllegalArgumentException(hdr.type + " is not a valid type");
-                    }
-                }
-
-
-                boolean multicast=dest == null || dest.isMulticastAddress();
-                if(multicast) {
-                    Message tmp=msg.copy(true, false);
-                    byte[] buf=new byte[0];
-                    try {
-                        buf=Util.streamableToByteBuffer(tmp);
-                        forward(buf, 0, buf.length);
-                    }
-                    catch(Exception e) {
-                        log.warn("failed serializing relay message", e);
-=======
                             Message copy=msg.copy();
                             if(hdr.original_sender != null)
                                 copy.setSrc(hdr.original_sender);
@@ -229,7 +195,6 @@
                     }
                     catch(Exception e) {
                         log.warn("failed relaying message", e);
->>>>>>> 6dccf68f
                     }
                 }
                 break;
@@ -259,28 +224,11 @@
                 if(log.isTraceEnabled())
                     log.trace("I'm not coordinator anymore, closing the channel");
                 Util.close(bridge);
-<<<<<<< HEAD
-=======
                 is_coord=false;
->>>>>>> 6dccf68f
                 bridge=null;
             }
         }
         else {
-<<<<<<< HEAD
-            if(Util.isCoordinator(view, local_addr)) {
-                is_coord=true;
-                try {
-                    if(log.isTraceEnabled())
-                        log.trace("I'm the coordinator, creating a channel (props=" + props + ", cluster_name=" + cluster_name + ")");
-                    bridge=new JChannel(props);
-                    bridge.setOpt(Channel.LOCAL, false); // don't receive my own messages
-                    bridge.connect(cluster_name);
-                    bridge.setReceiver(new Receiver());
-                }
-                catch(ChannelException e) {
-                    log.error("failed creating channel (props=" + props + ")", e);
-=======
             if(is_new_coord)
                 is_coord=create_bridge=true;
         }
@@ -309,7 +257,6 @@
                 synchronized(this) {
                     if(data.global_view.getVid().getId() > global_view_id)
                         global_view_id=data.global_view.getViewId().getId();
->>>>>>> 6dccf68f
                 }
                 if(present_global_views)
                     return up_prot.up(new Event(Event.VIEW_CHANGE, global_view));
@@ -322,20 +269,6 @@
     }
 
 
-<<<<<<< HEAD
-
-    protected void forward(byte[] buffer, int offset, int length) {
-        
-    }
-
-
-    /*protected void relay(Message msg) {
-        final Message copy=msg.copy(true, false);
-        if(async) {
-            timer.execute(new Runnable() {
-                public void run() {
-                    _relay(copy);
-=======
     /** Forwards the message across the TCP link to the other local cluster */
     protected void forward(byte[] buffer, int offset, int length) {
         Message msg=new Message(null, null, buffer, offset, length);
@@ -389,20 +322,14 @@
                             }
                         }
                     });
->>>>>>> 6dccf68f
                 }
                 else
                     bridge.send(msg);
             }
         }
-<<<<<<< HEAD
-        else
-            _relay(copy);
-=======
         catch(Exception e) {
             log.error("failed sending view to remote", e);
         }
->>>>>>> 6dccf68f
     }
 
 
@@ -438,34 +365,22 @@
     protected void createBridge() {
         try {
             if(log.isTraceEnabled())
-<<<<<<< HEAD
-                log.trace("relaying message from " + msg.getSrc());
-
-            byte[] buf=Util.streamableToByteBuffer(msg);
-            bridge.send(null, null, buf);
-=======
                 log.trace("I'm the coordinator, creating a channel (props=" + bridge_props + ", cluster_name=" + bridge_name + ")");
             bridge=new JChannel(bridge_props);
             bridge.setOpt(Channel.LOCAL, false); // don't receive my own messages
             bridge.setReceiver(new Receiver());
             bridge.connect(bridge_name);
 
->>>>>>> 6dccf68f
         }
         catch(ChannelException e) {
             log.error("failed creating bridge channel (props=" + bridge_props + ")", e);
         }
-    }*/
+    }
 
 
     protected class Receiver extends ReceiverAdapter {
 
         public void receive(Message msg) {
-<<<<<<< HEAD
-            Message copy=msg.copy(true, false); // copy the payload and everything else but the headers
-            copy.putHeader(getId(), new RelayHeader(RelayHeader.Type.DISSEMINATE));
-            copy.setSrc(local_addr);
-=======
             Address sender=msg.getSrc();
             if(bridge.getAddress().equals(sender)) // discard my own messages
                 return;
@@ -534,7 +449,6 @@
             msg.setSrc(proxy_sender);
             msg.putHeader(id, RelayHeader.createDisseminateHeader(proxy_sender));
 
->>>>>>> 6dccf68f
             if(log.isTraceEnabled())
                 log.trace("received msg from " + sender + ", passing down the stack with dest=" +
                             msg.getDest() + " and src=" + msg.getSrc());
@@ -573,27 +487,14 @@
     
 
     public static class RelayHeader extends Header {
-<<<<<<< HEAD
-        public static enum Type {DISSEMINATE, FORWARD, VIEW};
-        protected Type type;
-=======
         public static enum Type {DISSEMINATE, FORWARD, VIEW, BROADCAST_VIEW};
         protected Type                type;
         protected Address             original_sender; // with DISSEMINATE
 
->>>>>>> 6dccf68f
 
         public RelayHeader() {
         }
 
-<<<<<<< HEAD
-        public RelayHeader(Type type) {
-            this.type=type;
-        }
-
-        public int size() {
-            return Global.BYTE_SIZE; // type
-=======
         private RelayHeader(Type type) {
             this.type=type;
         }
@@ -622,13 +523,10 @@
                     break;
             }
             return retval;
->>>>>>> 6dccf68f
         }
 
         public void writeTo(DataOutputStream out) throws IOException {
             out.writeByte(type.ordinal());
-<<<<<<< HEAD
-=======
             switch(type) {
                 case DISSEMINATE:
                     Util.writeAddress(original_sender, out);
@@ -638,22 +536,10 @@
                 case BROADCAST_VIEW:
                     break;
             }
->>>>>>> 6dccf68f
         }
 
         public void readFrom(DataInputStream in) throws IOException, IllegalAccessException, InstantiationException {
             type=Type.values()[in.readByte()];
-<<<<<<< HEAD
-        }
-
-        public String toString() {
-            return type.toString();
-        }
-    }
-
-
-    
-=======
             switch(type) {
                 case DISSEMINATE:
                     original_sender=Util.readAddress(in);
@@ -734,5 +620,4 @@
 
 
 
->>>>>>> 6dccf68f
 }